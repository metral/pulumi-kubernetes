--- conflicted
+++ resolved
@@ -13,11 +13,7 @@
         "build": "tsc"
     },
     "dependencies": {
-<<<<<<< HEAD
         "@pulumi/pulumi": "^0.15.0-rc",
-=======
-        "@pulumi/pulumi": "^0.15.0-rc2",
->>>>>>> bbd163bb
         "@types/js-yaml": "^3.11.2",
         "js-yaml": "^3.12.0",
         "shell-quote": "^1.6.1",
